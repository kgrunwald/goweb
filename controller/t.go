--- conflicted
+++ resolved
@@ -1,17 +1,11 @@
 package controller
 
 import (
-<<<<<<< HEAD
-	"fmt"
-
-	"github.com/kgrunwald/goweb/ilog"
-=======
 	"net/http"
 
 	"github.com/kgrunwald/goweb/framework"
 	"github.com/kgrunwald/goweb/ilog"
 	"github.com/kgrunwald/goweb/rest"
->>>>>>> e7555b0e
 )
 
 type T struct {
@@ -28,15 +22,6 @@
 	return rest.NewResponse(r, res)
 }
 
-<<<<<<< HEAD
-func (*T) Add(a, b int) string {
-	return fmt.Sprintf("Result: %d\n", a+b)
-}
-
-func NewT(logger ilog.Logger) interface{} {
-	logger.Info("Test")
-	return &T{}
-=======
 func (t *T) AddPost(r *http.Request) framework.Response {
 	req := AddRequest{}
 	rest.Bind(r, &req)
@@ -46,5 +31,4 @@
 
 func NewT(logger ilog.Logger) interface{} {
 	return &T{logger}
->>>>>>> e7555b0e
 }