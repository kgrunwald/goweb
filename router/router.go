package router

import (
	"net/http"

	"github.com/gorilla/mux"
	"github.com/kgrunwald/goweb/di"
	"github.com/kgrunwald/goweb/ilog"
)

func init() {
	c := di.GetContainer()
	c.Register(NewRouter)
}

type Router struct {
	mux    *mux.Router
	logger ilog.Logger
	ctrls  []interface{}
}

type Route struct {
	Name    string
	Path    string
	Methods []string
}

type RouteHandler interface {
	Handle(w http.ResponseWriter, r *http.Request)
}

<<<<<<< HEAD
func (r *Router) Initialize() {
	routes := LoadYaml()
	for _, route := range routes {
		t := reflect.ValueOf(findController(r.ctrls, route.Package+"."+route.Controller))
		m := t.MethodByName(route.Function)

		d := Dispatcher{Method: m, Path: route.Path}
		r.mux.HandleFunc(route.Path, d.Dispatch).
			Methods(route.Methods...).
			Name(route.Name)
=======
func NewRouter(logger ilog.Logger) *Router {
	r := &Router{
		mux:    mux.NewRouter(),
		logger: logger,
>>>>>>> e7555b0e
	}

	r.mux.Use(LogMiddleware(logger))
	return r
}

func (r *Router) Add(route Route, handler RouteHandler) {
	r.mux.HandleFunc(route.Path, handler.Handle).
		Methods(route.Methods...).
		Name(route.Name)
}

func (r *Router) Start() {
	http.ListenAndServe(":80", r.mux)
}<|MERGE_RESOLUTION|>--- conflicted
+++ resolved
@@ -29,23 +29,10 @@
 	Handle(w http.ResponseWriter, r *http.Request)
 }
 
-<<<<<<< HEAD
-func (r *Router) Initialize() {
-	routes := LoadYaml()
-	for _, route := range routes {
-		t := reflect.ValueOf(findController(r.ctrls, route.Package+"."+route.Controller))
-		m := t.MethodByName(route.Function)
-
-		d := Dispatcher{Method: m, Path: route.Path}
-		r.mux.HandleFunc(route.Path, d.Dispatch).
-			Methods(route.Methods...).
-			Name(route.Name)
-=======
 func NewRouter(logger ilog.Logger) *Router {
 	r := &Router{
 		mux:    mux.NewRouter(),
 		logger: logger,
->>>>>>> e7555b0e
 	}
 
 	r.mux.Use(LogMiddleware(logger))
